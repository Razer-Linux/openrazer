--- conflicted
+++ resolved
@@ -52,11 +52,7 @@
 | Razer Diamondback Chroma        |  1532:004C  |   ✔    |   ✔    |
 | Razer Naga Hex V2               |  1532:0050  |   ✔    |   ✔    |
 | Razer Naga Chroma               |  1532:0053  |   ✔    |   ✔    |
-<<<<<<< HEAD
-| Razer DeathAdder Elite          |  1532:005c  |   ✔    |   ✔    |
-=======
 | Razer DeathAdder Elite          |  1532:005C  |   ✔    |   ✔    |
->>>>>>> e124956b
 
 ### Mousemats
 | Device        | USB VID:PID | Driver | Daemon |
