--- conflicted
+++ resolved
@@ -1155,18 +1155,8 @@
         goto exit;
     }
 
-    
-<<<<<<< HEAD
-    retval = device_create_file(&hdev->dev, &dev_attr_get_firmware_version);
-    if (retval)
-        goto exit_free;
-    retval = device_create_file(&hdev->dev, &dev_attr_device_type);
-    if (retval)
-        goto exit_free;
-=======
 	CREATE_DEVICE_FILE(&hdev->dev, &dev_attr_get_firmware_version);
     CREATE_DEVICE_FILE(&hdev->dev, &dev_attr_device_type);
->>>>>>> d3996653
     
     if(usb_dev->descriptor.idProduct == USB_DEVICE_ID_RAZER_MAMBA_WIRELESS)
     {
@@ -1312,7 +1302,7 @@
  * Device ID mapping table
  */
 static const struct hid_device_id razer_devices[] = {
-	{ HID_USB_DEVICE(USB_VENDOR_ID_RAZER,USB_DEVICE_ID_RAZER_MAMBA_WIRED) },
+    { HID_USB_DEVICE(USB_VENDOR_ID_RAZER,USB_DEVICE_ID_RAZER_MAMBA_WIRED) },
     { HID_USB_DEVICE(USB_VENDOR_ID_RAZER,USB_DEVICE_ID_RAZER_MAMBA_WIRELESS) },
     { HID_USB_DEVICE(USB_VENDOR_ID_RAZER,USB_DEVICE_ID_RAZER_MAMBA_TE_WIRED) },
     { HID_USB_DEVICE(USB_VENDOR_ID_RAZER,USB_DEVICE_ID_RAZER_ABYSSUS) },
