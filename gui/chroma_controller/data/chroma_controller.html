--- conflicted
+++ resolved
@@ -40,111 +40,6 @@
     <!--###########################################################################################-->
     <!-- Main Menu Screen -->
     <div hidden id="main_menu" class="menu_area">
-<<<<<<< HEAD
-        <div class="left">
-            <h4>Brightness</h4>
-            <table>
-                <tr>
-                    <td><span class="fa fa-lightbulb-o"></span><input type="range" id="brightness" min="0" max="255" value="128"/></td>
-                    <td><p><span id="brightnessValue">50%</span></p></td>
-                </tr>
-            </table>
-
-            <h4>Effects</h4>
-            <table>
-                <tr>
-                    <td><label class="disabled"><input type="radio" name="effect" value="custom" checked disabled/> <span id="custom">Custom</span></label></td>
-                </tr>
-                <tr>
-                    <td><label><input type="radio" name="effect" value="none" onclick="cmd('effect-none')"/> None</label></td>
-                </tr>
-                <tr>
-                    <td><label><input type="radio" name="effect" value="spectrum" onclick="cmd('effect-spectrum')"/> Spectrum</label></td>
-                </tr>
-                <tr>
-                    <td><label><input type="radio" name="effect" value="wave" onclick="cmd('effect-wave?1');$('#wave-right').prop('checked',true);"/> Wave</label></td>
-                </tr>
-                <tr>
-                    <td><label><input type="radio" name="effect" value="reactive" onclick="cmd('effect-reactive?2'); $('#reactive-normal').prop('checked',true);"/> Reactive</label></td>
-                </tr>
-                <tr>
-                    <td>
-                        <label><input type="radio" name="effect" value="breath" onclick="cmd('effect-breath?0')"/> Breath</label>
-                        <small><a id="breath-random" class="small-text" onclick="cmd('effect-breath?1')" hidden>- Switch to Random</a></small>
-                        <small><a id="breath-select" class="small-text" onclick="cmd('effect-breath?0')" hidden>- Choose Colours</a></small>
-                    </td>
-                </tr>
-                <tr>
-                    <td><label><input type="radio" name="effect" value="static" onclick="cmd('effect-static')"/> Static</label></td>
-                </tr>
-            </table>
-            <hr>
-            <div id="rgb_primary" hidden>
-                <table>
-                    <tr>
-                        <td>Colour:</td>
-                        <td>
-                            <div id="rgb_primary_preview" class="color-preview" style="background-color:rgba(0,255,0,1)"></div>
-                        </td>
-                        <td><a class="btn" onclick="cmd('ask-color?rgb_primary')">Custom...</a></td>
-                    </tr>
-                    <tr>
-                        <td></td>
-                        <td colspan="2">
-                            <a class="color-icon" onclick="cmd('set-color?rgb_primary?255?255?255')" style="background-color:#FFFFFF"></a>
-                            <a class="color-icon" onclick="cmd('set-color?rgb_primary?255?0?0')" style="background-color:#FF0000"></a>
-                            <a class="color-icon" onclick="cmd('set-color?rgb_primary?255?165?0')" style="background-color:#FFA500"></a>
-                            <a class="color-icon" onclick="cmd('set-color?rgb_primary?255?255?0')" style="background-color:#FFFF00"></a>
-                            <a class="color-icon" onclick="cmd('set-color?rgb_primary?0?255?0')" style="background-color:#00FF00"></a>
-                            <a class="color-icon" onclick="cmd('set-color?rgb_primary?0?255?255')" style="background-color:#00FFFF"></a>
-                            <a class="color-icon" onclick="cmd('set-color?rgb_primary?0?0?255')" style="background-color:#0000FF"></a>
-                            <a class="color-icon" onclick="cmd('set-color?rgb_primary?128?0?128')" style="background-color:#800080"></a>
-                            <a class="color-icon" onclick="cmd('set-color?rgb_primary?255?0?255')" style="background-color:#FF00FF"></a>
-                        </td>
-                    </tr>
-                </table>
-            </div>
-            <div id="rgb_secondary" hidden>
-                <table>
-                    <tr>
-                        <td>Colour 2:</td>
-                        <td>
-                            <div id="rgb_secondary_preview" class="color-preview" style="background-color:rgba(0,0,255,1)"></div>
-                        </td>
-                        <td><a class="btn" onclick="cmd('ask-color?rgb_secondary')">Custom...</a></td>
-                    </tr>
-                    <tr>
-                        <td></td>
-                        <td colspan="2">
-                            <a class="color-icon" onclick="cmd('set-color?rgb_secondary?255?255?255')" style="background-color:#FFFFFF"></a>
-                            <a class="color-icon" onclick="cmd('set-color?rgb_secondary?255?0?0')" style="background-color:#FF0000"></a>
-                            <a class="color-icon" onclick="cmd('set-color?rgb_secondary?255?165?0')" style="background-color:#FFA500"></a>
-                            <a class="color-icon" onclick="cmd('set-color?rgb_secondary?255?255?0')" style="background-color:#FFFF00"></a>
-                            <a class="color-icon" onclick="cmd('set-color?rgb_secondary?0?255?0')" style="background-color:#00FF00"></a>
-                            <a class="color-icon" onclick="cmd('set-color?rgb_secondary?0?255?255')" style="background-color:#00FFFF"></a>
-                            <a class="color-icon" onclick="cmd('set-color?rgb_secondary?0?0?255')" style="background-color:#0000FF"></a>
-                            <a class="color-icon" onclick="cmd('set-color?rgb_secondary?128?0?128')" style="background-color:#800080"></a>
-                            <a class="color-icon" onclick="cmd('set-color?rgb_secondary?255?0?255')" style="background-color:#FF00FF"></a>
-                        </td>
-                    </tr>
-                </table>
-            </div>
-            <table>
-                <tr id="waves" hidden>
-                    <td>Direction:</td>
-                    <td><label><input id="wave-left" type="radio" name="direction" value="left" onclick="cmd('effect-wave?2')"> Left</label></td>
-                    <td><label><input id="wave-right" type="radio" name="direction" value="right" onclick="cmd('effect-wave?1')" checked> Right</label></td>
-                </tr>
-            </table>
-            <table>
-                <tr id="reactive" hidden>
-                    <td>Speed:</td>
-                    <td><label><input id="reactive-slow" type="radio" name="speed" value="slow" onclick="cmd('effect-reactive?3')"> Slow</label></td>
-                    <td><label><input id="reactive-medium" type="radio" name="speed" value="medium" onclick="cmd('effect-reactive?2')" checked> Medium</label></td>
-                    <td><label><input id="reactive-fast" type="radio" name="speed" value="fast" onclick="cmd('effect-reactive?1')"> Fast</label></td>
-                </tr>
-            </table>
-=======
       <div class="left">
         <h4>Brightness</h4>
         <table>
@@ -218,7 +113,6 @@
         <table>
           <tr id="waves" hidden>
             <td>Direction:</td>
-            <td><label><input id="wave-none"  type="radio" name="direction" value="none"  onclick="cmd('effect-wave?0')"> None</label></td>
             <td><label><input id="wave-left"  type="radio" name="direction" value="left"  onclick="cmd('effect-wave?2')"> Left</label></td>
             <td><label><input id="wave-right" type="radio" name="direction" value="right" onclick="cmd('effect-wave?1')" checked> Right</label></td>
           </tr>
@@ -248,27 +142,6 @@
         </select>
         <div class="left" style="width:auto">
           <a id="profiles-activate" class="btn btn-disabled" onclick="cmd('profile-activate?'+profileName)">Activate</a>
->>>>>>> 7bd59b8b
-        </div>
-        <div class="right">
-            <h4>Keys</h4>
-
-            <p>
-                Game Mode: <span id="game-mode-status"> Disabled</span>&nbsp;&nbsp;&nbsp;
-                <a id="game-mode-disable" class="btn" onclick="cmd('gamemode-disable')">Disable</a>
-                <a id="game-mode-enable" class="btn" onclick="cmd('gamemode-enable')">Enable</a>
-            </p>
-            <br>
-
-            <p><a id="marco-keys-enable" class="btn" onclick="cmd('enable-marco-keys')">Activate Marco Keys</a></p>
-
-            <h4>Profiles</h4>
-            <select id="profiles_list" name="profiles" size="3" style="width: 100%; height:140px" onclick="profile_list_change()">
-                <!-- Generated list from config folder -->
-            </select>
-
-            <div class="left" style="width:auto">
-                <a id="profiles-activate" class="btn btn-disabled" onclick="cmd('profile-activate?'+profileName)">Activate</a>
             </div>
             <div class="right" style="width:auto;text-align:right">
                 <a id="profiles-new" class="btn" onclick="profile_new()">New</a>
